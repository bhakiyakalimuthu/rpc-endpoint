--- conflicted
+++ resolved
@@ -333,7 +333,6 @@
 	require.Equal(t, testutils.TestTx_CancelAtRelay_Cancel_Hash, res)
 }
 
-<<<<<<< HEAD
 // tx with wrong nonce should be rejected
 func TestRelayTxWithWrongNonce(t *testing.T) {
 	resetTestServers()
@@ -349,7 +348,8 @@
 	// Ensure the response has an error
 	require.NotNil(t, resp1.Error)
 	require.Equal(t, "invalid nonce", resp1.Error.Message)
-=======
+}
+
 //
 // Whitehat Tests
 //
@@ -411,5 +411,4 @@
 	err = json.Unmarshal(resp.Result, &val)
 	require.Nil(t, err, err)
 	require.Equal(t, "0xde0b6b3a7640000", val)
->>>>>>> 375bc9cc
 }