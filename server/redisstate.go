--- conflicted
+++ resolved
@@ -29,15 +29,13 @@
 var RedisPrefixSenderOfTxHash = RedisPrefix + "txsender-of-txhash:"
 var RedisExpirySenderOfTxHash = time.Duration(24 * time.Hour) // 1 day
 
-<<<<<<< HEAD
 // Remember nonce of pending user tx
 var RedisPrefixSenderMaxNonce = RedisPrefix + "txsender-pending-max-nonce:"
 var RedisExpirySenderMaxNonce = time.Duration(2 * time.Hour)
-=======
+
 // Enable lookup of bundle txs by bundleId
 var RedisPrefixWhitehatBundleTransactions = RedisPrefix + "tx-for-whitehat-bundle:"
 var RedisExpiryWhitehatBundleTransactions = time.Duration(24 * time.Hour) // 1 day
->>>>>>> 375bc9cc
 
 // // Enable lookup of last privateTransaction-txHash sent by txFrom
 // var RedisPrefixLastPrivTxHashOfAccount = RedisPrefix + "last-txhash-of-txsender:"
@@ -59,13 +57,12 @@
 	return RedisPrefixSenderOfTxHash + strings.ToLower(txHash)
 }
 
-<<<<<<< HEAD
 func RedisKeySenderMaxNonce(txFrom string) string {
 	return RedisPrefixSenderMaxNonce + strings.ToLower(txFrom)
-=======
+}
+
 func RedisKeyWhitehatBundleTransactions(bundleId string) string {
 	return RedisPrefixWhitehatBundleTransactions + strings.ToLower(bundleId)
->>>>>>> 375bc9cc
 }
 
 // func RedisKeyLastPrivTxHashOfAccount(txFrom string) string {
